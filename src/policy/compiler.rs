// SPDX-License-Identifier: CC0-1.0

//! # Policy Compiler
//!
//! Optimizing compiler from concrete policies to Miniscript
//!

use core::{cmp, f64, fmt, hash, mem};
#[cfg(feature = "std")]
use std::error;

use sync::Arc;

use crate::miniscript::context::SigType;
use crate::miniscript::types::{self, ErrorKind, ExtData, Type};
use crate::miniscript::ScriptContext;
use crate::policy::Concrete;
use crate::prelude::*;
use crate::{policy, Miniscript, MiniscriptKey, Terminal};

type PolicyCache<Pk, Ctx> =
    BTreeMap<(Concrete<Pk>, OrdF64, Option<OrdF64>), BTreeMap<CompilationKey, AstElemExt<Pk, Ctx>>>;

/// Ordered f64 for comparison.
#[derive(Copy, Clone, PartialEq, Debug)]
pub(crate) struct OrdF64(pub f64);

impl Eq for OrdF64 {}
// We could derive PartialOrd, but we can't derive Ord, and clippy wants us
// to derive both or neither. Better to be explicit.
impl PartialOrd for OrdF64 {
    fn partial_cmp(&self, other: &OrdF64) -> Option<cmp::Ordering> { Some(self.cmp(other)) }
}
impl Ord for OrdF64 {
    fn cmp(&self, other: &OrdF64) -> cmp::Ordering {
        // will panic if given NaN
        self.0.partial_cmp(&other.0).unwrap()
    }
}

/// Detailed error type for compiler.
#[derive(Copy, Clone, PartialEq, Eq, Debug, Hash)]
pub enum CompilerError {
    /// `And` fragments only support two args.
    NonBinaryArgAnd,
    /// `Or` fragments only support two args.
    NonBinaryArgOr,
    /// Compiler has non-safe input policy.
    TopLevelNonSafe,
    /// Non-Malleable compilation  does exists for the given sub-policy.
    ImpossibleNonMalleableCompilation,
    /// At least one satisfaction path in the optimal Miniscript has exceeded
    /// the consensus or standardness limits.
    /// There may exist other miniscripts which are under these limits but the
    /// compiler currently does not find them.
    LimitsExceeded,
    /// In a Taproot compilation, no "unspendable key" was provided and no in-policy
    /// key could be used as an internal key.
    NoInternalKey,
    /// When compiling to Taproot, policy had too many Tapleaves
    TooManyTapleaves {
        /// Number of Tapleaves inferred from the policy.
        n: usize,
        /// Maximum allowed number of Tapleaves.
        max: usize,
    },
    ///Policy related errors
    PolicyError(policy::concrete::PolicyError),
}

impl fmt::Display for CompilerError {
    fn fmt(&self, f: &mut fmt::Formatter) -> fmt::Result {
        match *self {
            CompilerError::NonBinaryArgAnd => {
                f.write_str("And policy fragment must take 2 arguments")
            }
            CompilerError::NonBinaryArgOr => {
                f.write_str("Or policy fragment must take 2 arguments")
            }
            CompilerError::TopLevelNonSafe => {
                f.write_str("Top Level script is not safe on some spendpath")
            }
            CompilerError::ImpossibleNonMalleableCompilation => {
                f.write_str("The compiler could not find any non-malleable compilation")
            }
            CompilerError::LimitsExceeded => f.write_str(
                "At least one spending path has exceeded the standardness or consensus limits",
            ),
            CompilerError::NoInternalKey => {
                f.write_str("Taproot compilation had no internal key available")
            }
            CompilerError::TooManyTapleaves { n, max } => {
                write!(f, "Policy had too many Tapleaves (found {}, maximum {})", n, max)
            }
            CompilerError::PolicyError(ref e) => fmt::Display::fmt(e, f),
        }
    }
}

#[cfg(feature = "std")]
impl error::Error for CompilerError {
    fn cause(&self) -> Option<&dyn error::Error> {
        use self::CompilerError::*;

        match self {
            NonBinaryArgAnd
            | NonBinaryArgOr
            | TopLevelNonSafe
            | ImpossibleNonMalleableCompilation
            | LimitsExceeded
            | NoInternalKey
            | TooManyTapleaves { .. } => None,
            PolicyError(e) => Some(e),
        }
    }
}

#[doc(hidden)]
impl From<policy::concrete::PolicyError> for CompilerError {
    fn from(e: policy::concrete::PolicyError) -> CompilerError { CompilerError::PolicyError(e) }
}

/// Hash required for using OrdF64 as key for hashmap
impl hash::Hash for OrdF64 {
    fn hash<H: hash::Hasher>(&self, state: &mut H) { self.0.to_bits().hash(state); }
}

/// Compilation key: This represents the state of the best possible compilation
/// of a given policy(implicitly keyed).
#[derive(Copy, Clone, PartialEq, Eq, Debug, PartialOrd, Ord, Hash)]
struct CompilationKey {
    /// The type of the compilation result
    ty: Type,

    /// Whether that result cannot be easily converted into verify form.
    /// This is exactly the opposite of has_free_verify in the data-types.
    /// This is required in cases where it is important to distinguish between
    /// two Compilation of the same-type: one of which is expensive to verify
    /// and the other is not.
    expensive_verify: bool,

    /// The probability of dissatisfaction of the compilation of the policy. Note
    /// that all possible compilations of a (sub)policy have the same sat-prob
    /// and only differ in dissat_prob.
    dissat_prob: Option<OrdF64>,
}

impl CompilationKey {
    /// A Compilation key subtype of another if the type if subtype and other
    /// attributes are equal
    fn is_subtype(self, other: Self) -> bool {
        self.ty.is_subtype(other.ty)
            && self.expensive_verify == other.expensive_verify
            && self.dissat_prob == other.dissat_prob
    }

    /// Helper to create compilation key from components
    fn from_type(ty: Type, expensive_verify: bool, dissat_prob: Option<f64>) -> CompilationKey {
        CompilationKey { ty, expensive_verify, dissat_prob: dissat_prob.map(OrdF64) }
    }
}

#[derive(Copy, Clone, Debug)]
struct CompilerExtData {
    /// If this node is the direct child of a disjunction, this field must
    /// have the probability of its branch being taken. Otherwise it is ignored.
    /// All functions initialize it to `None`.
    branch_prob: Option<f64>,
    /// The number of bytes needed to satisfy the fragment in segwit format
    /// (total length of all witness pushes, plus their own length prefixes)
    sat_cost: f64,
    /// The number of bytes needed to dissatisfy the fragment in segwit format
    /// (total length of all witness pushes, plus their own length prefixes)
    /// for fragments that can be dissatisfied without failing the script.
    dissat_cost: Option<f64>,
}

impl CompilerExtData {
    const TRUE: Self = CompilerExtData { branch_prob: None, sat_cost: 0.0, dissat_cost: None };

    const FALSE: Self =
        CompilerExtData { branch_prob: None, sat_cost: f64::MAX, dissat_cost: Some(0.0) };

    fn pk_k<Ctx: ScriptContext>() -> Self {
        CompilerExtData {
            branch_prob: None,
            sat_cost: match Ctx::sig_type() {
                SigType::Ecdsa => 73.0,
                SigType::Schnorr => 1.0 /* <var_int> */ + 64.0 /* sig */ + 1.0, /* <sighash_type> */
            },
            dissat_cost: Some(1.0),
        }
    }

    fn pk_h<Ctx: ScriptContext>() -> Self {
        CompilerExtData {
            branch_prob: None,
            sat_cost: match Ctx::sig_type() {
                SigType::Ecdsa => 73.0 + 34.0,
                SigType::Schnorr => 66.0 + 33.0,
            },
            dissat_cost: Some(
                1.0 + match Ctx::sig_type() {
                    SigType::Ecdsa => 34.0,
                    SigType::Schnorr => 33.0,
                },
            ),
        }
    }

    fn multi(k: usize, _n: usize) -> Self {
        CompilerExtData {
            branch_prob: None,
            sat_cost: 1.0 + 73.0 * k as f64,
            dissat_cost: Some(1.0 * (k + 1) as f64),
        }
    }

    fn multi_a(k: usize, n: usize) -> Self {
        CompilerExtData {
            branch_prob: None,
            sat_cost: 66.0 * k as f64 + (n - k) as f64,
            dissat_cost: Some(n as f64), /* <w_n> ... <w_1> := 0x00 ... 0x00 (n times) */
        }
    }

    fn hash() -> Self {
        CompilerExtData { branch_prob: None, sat_cost: 33.0, dissat_cost: Some(33.0) }
    }

    fn time() -> Self { CompilerExtData { branch_prob: None, sat_cost: 0.0, dissat_cost: None } }

    fn cast_alt(self) -> Self {
        CompilerExtData {
            branch_prob: None,
            sat_cost: self.sat_cost,
            dissat_cost: self.dissat_cost,
        }
    }

    fn cast_swap(self) -> Self {
        CompilerExtData {
            branch_prob: None,
            sat_cost: self.sat_cost,
            dissat_cost: self.dissat_cost,
        }
    }

    fn cast_check(self) -> Self {
        CompilerExtData {
            branch_prob: None,
            sat_cost: self.sat_cost,
            dissat_cost: self.dissat_cost,
        }
    }

    fn cast_dupif(self) -> Self {
        CompilerExtData { branch_prob: None, sat_cost: 2.0 + self.sat_cost, dissat_cost: Some(1.0) }
    }

    fn cast_verify(self) -> Self {
        CompilerExtData { branch_prob: None, sat_cost: self.sat_cost, dissat_cost: None }
    }

    fn cast_nonzero(self) -> Self {
        CompilerExtData { branch_prob: None, sat_cost: self.sat_cost, dissat_cost: Some(1.0) }
    }

    fn cast_zeronotequal(self) -> Self {
        CompilerExtData {
            branch_prob: None,
            sat_cost: self.sat_cost,
            dissat_cost: self.dissat_cost,
        }
    }

    fn cast_true(self) -> Self {
        CompilerExtData { branch_prob: None, sat_cost: self.sat_cost, dissat_cost: None }
    }

    fn cast_unlikely(self) -> Self {
        CompilerExtData { branch_prob: None, sat_cost: 2.0 + self.sat_cost, dissat_cost: Some(1.0) }
    }

    fn cast_likely(self) -> Self {
        CompilerExtData { branch_prob: None, sat_cost: 1.0 + self.sat_cost, dissat_cost: Some(2.0) }
    }

    fn and_b(left: Self, right: Self) -> Self {
        CompilerExtData {
            branch_prob: None,
            sat_cost: left.sat_cost + right.sat_cost,
            dissat_cost: match (left.dissat_cost, right.dissat_cost) {
                (Some(l), Some(r)) => Some(l + r),
                _ => None,
            },
        }
    }

    fn and_v(left: Self, right: Self) -> Self {
        CompilerExtData {
            branch_prob: None,
            sat_cost: left.sat_cost + right.sat_cost,
            dissat_cost: None,
        }
    }

    fn or_b(l: Self, r: Self) -> Self {
        let lprob = l
            .branch_prob
            .expect("BUG: left branch prob must be set for disjunctions");
        let rprob = r
            .branch_prob
            .expect("BUG: right branch prob must be set for disjunctions");
        CompilerExtData {
            branch_prob: None,
            sat_cost: lprob * (l.sat_cost + r.dissat_cost.unwrap())
                + rprob * (r.sat_cost + l.dissat_cost.unwrap()),
            dissat_cost: Some(l.dissat_cost.unwrap() + r.dissat_cost.unwrap()),
        }
    }

    fn or_d(l: Self, r: Self) -> Self {
        let lprob = l
            .branch_prob
            .expect("BUG: left branch prob must be set for disjunctions");
        let rprob = r
            .branch_prob
            .expect("BUG: right branch prob must be set for disjunctions");
        CompilerExtData {
            branch_prob: None,
            sat_cost: lprob * l.sat_cost + rprob * (r.sat_cost + l.dissat_cost.unwrap()),
            dissat_cost: r.dissat_cost.map(|rd| l.dissat_cost.unwrap() + rd),
        }
    }

    fn or_c(l: Self, r: Self) -> Self {
        let lprob = l
            .branch_prob
            .expect("BUG: left branch prob must be set for disjunctions");
        let rprob = r
            .branch_prob
            .expect("BUG: right branch prob must be set for disjunctions");
        CompilerExtData {
            branch_prob: None,
            sat_cost: lprob * l.sat_cost + rprob * (r.sat_cost + l.dissat_cost.unwrap()),
            dissat_cost: None,
        }
    }

    #[allow(clippy::manual_map)] // Complex if/let is better as is.
    fn or_i(l: Self, r: Self) -> Self {
        let lprob = l
            .branch_prob
            .expect("BUG: left branch prob must be set for disjunctions");
        let rprob = r
            .branch_prob
            .expect("BUG: right branch prob must be set for disjunctions");
        CompilerExtData {
            branch_prob: None,
            sat_cost: lprob * (2.0 + l.sat_cost) + rprob * (1.0 + r.sat_cost),
            dissat_cost: if let (Some(ldis), Some(rdis)) = (l.dissat_cost, r.dissat_cost) {
                if (2.0 + ldis) > (1.0 + rdis) {
                    Some(1.0 + rdis)
                } else {
                    Some(2.0 + ldis)
                }
            } else if let Some(ldis) = l.dissat_cost {
                Some(2.0 + ldis)
            } else if let Some(rdis) = r.dissat_cost {
                Some(1.0 + rdis)
            } else {
                None
            },
        }
    }

    fn and_or(a: Self, b: Self, c: Self) -> Self {
        let aprob = a.branch_prob.expect("andor, a prob must be set");
        let bprob = b.branch_prob.expect("andor, b prob must be set");
        let cprob = c.branch_prob.expect("andor, c prob must be set");

        let adis = a
            .dissat_cost
            .expect("BUG: and_or first arg(a) must be dissatisfiable");
        debug_assert_eq!(aprob, bprob); //A and B must have same branch prob.
        CompilerExtData {
            branch_prob: None,
            sat_cost: aprob * (a.sat_cost + b.sat_cost) + cprob * (adis + c.sat_cost),
            dissat_cost: c.dissat_cost.map(|cdis| adis + cdis),
        }
    }

    fn threshold<S>(k: usize, n: usize, mut sub_ck: S) -> Self
    where
        S: FnMut(usize) -> Self,
    {
        let k_over_n = k as f64 / n as f64;
        let mut sat_cost = 0.0;
        let mut dissat_cost = 0.0;
        for i in 0..n {
            let sub = sub_ck(i);
            sat_cost += sub.sat_cost;
            dissat_cost += sub.dissat_cost.unwrap();
        }
        CompilerExtData {
            branch_prob: None,
            sat_cost: sat_cost * k_over_n + dissat_cost * (1.0 - k_over_n),
            dissat_cost: Some(dissat_cost),
        }
    }
}

impl CompilerExtData {
    /// Compute the type of a fragment, given a function to look up
    /// the types of its children.
    fn type_check_with_child<Pk, Ctx, C>(fragment: &Terminal<Pk, Ctx>, child: C) -> Self
    where
        C: Fn(usize) -> Self,
        Pk: MiniscriptKey,
        Ctx: ScriptContext,
    {
        let get_child = |_sub, n| child(n);
        Self::type_check_common(fragment, get_child)
    }

    /// Compute the type of a fragment.
    fn type_check<Pk, Ctx>(fragment: &Terminal<Pk, Ctx>) -> Self
    where
        Pk: MiniscriptKey,
        Ctx: ScriptContext,
    {
        let check_child = |sub, _n| Self::type_check(sub);
        Self::type_check_common(fragment, check_child)
    }

    /// Compute the type of a fragment, given a function to look up
    /// the types of its children, if available and relevant for the
    /// given fragment
    fn type_check_common<'a, Pk, Ctx, C>(fragment: &'a Terminal<Pk, Ctx>, get_child: C) -> Self
    where
        C: Fn(&'a Terminal<Pk, Ctx>, usize) -> Self,
        Pk: MiniscriptKey,
        Ctx: ScriptContext,
    {
        match *fragment {
            Terminal::True => Self::TRUE,
            Terminal::False => Self::FALSE,
            Terminal::PkK(..) => Self::pk_k::<Ctx>(),
            Terminal::PkH(..) | Terminal::RawPkH(..) => Self::pk_h::<Ctx>(),
            Terminal::Multi(ref thresh) => Self::multi(thresh.k(), thresh.n()),
            Terminal::MultiA(ref thresh) => Self::multi_a(thresh.k(), thresh.n()),
            Terminal::After(_) => Self::time(),
            Terminal::Older(_) => Self::time(),
            Terminal::Sha256(..) => Self::hash(),
            Terminal::Hash256(..) => Self::hash(),
            Terminal::Ripemd160(..) => Self::hash(),
            Terminal::Hash160(..) => Self::hash(),
            Terminal::Alt(ref sub) => Self::cast_alt(get_child(&sub.node, 0)),
            Terminal::Swap(ref sub) => Self::cast_swap(get_child(&sub.node, 0)),
            Terminal::Check(ref sub) => Self::cast_check(get_child(&sub.node, 0)),
            Terminal::DupIf(ref sub) => Self::cast_dupif(get_child(&sub.node, 0)),
            Terminal::Verify(ref sub) => Self::cast_verify(get_child(&sub.node, 0)),
            Terminal::NonZero(ref sub) => Self::cast_nonzero(get_child(&sub.node, 0)),
            Terminal::ZeroNotEqual(ref sub) => Self::cast_zeronotequal(get_child(&sub.node, 0)),
            Terminal::AndB(ref l, ref r) => {
                let ltype = get_child(&l.node, 0);
                let rtype = get_child(&r.node, 1);
                Self::and_b(ltype, rtype)
            }
            Terminal::AndV(ref l, ref r) => {
                let ltype = get_child(&l.node, 0);
                let rtype = get_child(&r.node, 1);
                Self::and_v(ltype, rtype)
            }
            Terminal::OrB(ref l, ref r) => {
                let ltype = get_child(&l.node, 0);
                let rtype = get_child(&r.node, 1);
                Self::or_b(ltype, rtype)
            }
            Terminal::OrD(ref l, ref r) => {
                let ltype = get_child(&l.node, 0);
                let rtype = get_child(&r.node, 1);
                Self::or_d(ltype, rtype)
            }
            Terminal::OrC(ref l, ref r) => {
                let ltype = get_child(&l.node, 0);
                let rtype = get_child(&r.node, 1);
                Self::or_c(ltype, rtype)
            }
            Terminal::OrI(ref l, ref r) => {
                let ltype = get_child(&l.node, 0);
                let rtype = get_child(&r.node, 1);
                Self::or_i(ltype, rtype)
            }
            Terminal::AndOr(ref a, ref b, ref c) => {
                let atype = get_child(&a.node, 0);
                let btype = get_child(&b.node, 1);
                let ctype = get_child(&c.node, 2);
                Self::and_or(atype, btype, ctype)
            }
            Terminal::Thresh(ref thresh) => {
                Self::threshold(thresh.k(), thresh.n(), |n| get_child(&thresh.data()[n].node, n))
            }
        }
    }
}

/// Miniscript AST fragment with additional data needed by the compiler
#[derive(Clone, Debug)]
struct AstElemExt<Pk: MiniscriptKey, Ctx: ScriptContext> {
    /// The actual Miniscript fragment with type information
    ms: Arc<Miniscript<Pk, Ctx>>,
    /// Its "type" in terms of compiler data
    comp_ext_data: CompilerExtData,
}

impl<Pk: MiniscriptKey, Ctx: ScriptContext> AstElemExt<Pk, Ctx> {
    /// Compute a 1-dimensional cost, given a probability of satisfaction
    /// and a probability of dissatisfaction; if `dissat_prob` is `None`
    /// then it is assumed that dissatisfaction never occurs
    fn cost_1d(&self, sat_prob: f64, dissat_prob: Option<f64>) -> f64 {
        self.ms.ext.pk_cost as f64
            + self.comp_ext_data.sat_cost * sat_prob
            + match (dissat_prob, self.comp_ext_data.dissat_cost) {
                (Some(prob), Some(cost)) => prob * cost,
                (Some(_), None) => f64::INFINITY,
                (None, Some(_)) => 0.0,
                (None, None) => 0.0,
            }
    }
}

impl<Pk: MiniscriptKey, Ctx: ScriptContext> AstElemExt<Pk, Ctx> {
    fn terminal(ms: Miniscript<Pk, Ctx>) -> AstElemExt<Pk, Ctx> {
        AstElemExt { comp_ext_data: CompilerExtData::type_check(ms.as_inner()), ms: Arc::new(ms) }
    }

    fn binary(
        ast: Terminal<Pk, Ctx>,
        l: &AstElemExt<Pk, Ctx>,
        r: &AstElemExt<Pk, Ctx>,
    ) -> Result<AstElemExt<Pk, Ctx>, types::Error> {
        let lookup_ext = |n| match n {
            0 => l.comp_ext_data,
            1 => r.comp_ext_data,
            _ => unreachable!(),
        };
        //Types and ExtData are already cached and stored in children. So, we can
        //type_check without cache. For Compiler extra data, we supply a cache.
        let ty = types::Type::type_check(&ast)?;
        let ext = types::ExtData::type_check(&ast);
        let comp_ext_data = CompilerExtData::type_check_with_child(&ast, lookup_ext);
        Ok(AstElemExt {
            ms: Arc::new(Miniscript::from_components_unchecked(ast, ty, ext)),
            comp_ext_data,
        })
    }

    fn ternary(
        ast: Terminal<Pk, Ctx>,
        a: &AstElemExt<Pk, Ctx>,
        b: &AstElemExt<Pk, Ctx>,
        c: &AstElemExt<Pk, Ctx>,
    ) -> Result<AstElemExt<Pk, Ctx>, types::Error> {
        let lookup_ext = |n| match n {
            0 => a.comp_ext_data,
            1 => b.comp_ext_data,
            2 => c.comp_ext_data,
            _ => unreachable!(),
        };
        //Types and ExtData are already cached and stored in children. So, we can
        //type_check without cache. For Compiler extra data, we supply a cache.
        let ty = types::Type::type_check(&ast)?;
        let ext = types::ExtData::type_check(&ast);
        let comp_ext_data = CompilerExtData::type_check_with_child(&ast, lookup_ext);
        Ok(AstElemExt {
            ms: Arc::new(Miniscript::from_components_unchecked(ast, ty, ext)),
            comp_ext_data,
        })
    }
}

/// Different types of casts possible for each node.
#[allow(clippy::type_complexity)]
#[derive(Copy, Clone)]
struct Cast<Pk: MiniscriptKey, Ctx: ScriptContext> {
    node: fn(Arc<Miniscript<Pk, Ctx>>) -> Terminal<Pk, Ctx>,
    ast_type: fn(types::Type) -> Result<types::Type, ErrorKind>,
    ext_data: fn(types::ExtData) -> types::ExtData,
    comp_ext_data: fn(CompilerExtData) -> CompilerExtData,
}

impl<Pk: MiniscriptKey, Ctx: ScriptContext> Cast<Pk, Ctx> {
    fn cast(&self, ast: &AstElemExt<Pk, Ctx>) -> Result<AstElemExt<Pk, Ctx>, ErrorKind> {
        Ok(AstElemExt {
            ms: Arc::new(Miniscript::from_components_unchecked(
                (self.node)(Arc::clone(&ast.ms)),
                (self.ast_type)(ast.ms.ty)?,
                (self.ext_data)(ast.ms.ext),
            )),
            comp_ext_data: (self.comp_ext_data)(ast.comp_ext_data),
        })
    }
}

fn all_casts<Pk: MiniscriptKey, Ctx: ScriptContext>() -> [Cast<Pk, Ctx>; 10] {
    [
        Cast {
            ext_data: types::ExtData::cast_check,
            node: Terminal::Check,
            ast_type: types::Type::cast_check,
            comp_ext_data: CompilerExtData::cast_check,
        },
        Cast {
            ext_data: types::ExtData::cast_dupif,
            node: Terminal::DupIf,
            ast_type: types::Type::cast_dupif,
            comp_ext_data: CompilerExtData::cast_dupif,
        },
        Cast {
            ext_data: types::ExtData::cast_likely,
            node: |ms| Terminal::OrI(Arc::new(Miniscript::FALSE), ms),
            ast_type: types::Type::cast_likely,
            comp_ext_data: CompilerExtData::cast_likely,
        },
        Cast {
            ext_data: types::ExtData::cast_unlikely,
            node: |ms| Terminal::OrI(ms, Arc::new(Miniscript::FALSE)),
            ast_type: types::Type::cast_unlikely,
            comp_ext_data: CompilerExtData::cast_unlikely,
        },
        Cast {
            ext_data: types::ExtData::cast_verify,
            node: Terminal::Verify,
            ast_type: types::Type::cast_verify,
            comp_ext_data: CompilerExtData::cast_verify,
        },
        Cast {
            ext_data: types::ExtData::cast_nonzero,
            node: Terminal::NonZero,
            ast_type: types::Type::cast_nonzero,
            comp_ext_data: CompilerExtData::cast_nonzero,
        },
        Cast {
            ext_data: types::ExtData::cast_true,
            node: |ms| Terminal::AndV(ms, Arc::new(Miniscript::TRUE)),
            ast_type: types::Type::cast_true,
            comp_ext_data: CompilerExtData::cast_true,
        },
        Cast {
            ext_data: types::ExtData::cast_swap,
            node: Terminal::Swap,
            ast_type: types::Type::cast_swap,
            comp_ext_data: CompilerExtData::cast_swap,
        },
        Cast {
            node: Terminal::Alt,
            ast_type: types::Type::cast_alt,
            ext_data: types::ExtData::cast_alt,
            comp_ext_data: CompilerExtData::cast_alt,
        },
        Cast {
            ext_data: types::ExtData::cast_zeronotequal,
            node: Terminal::ZeroNotEqual,
            ast_type: types::Type::cast_zeronotequal,
            comp_ext_data: CompilerExtData::cast_zeronotequal,
        },
    ]
}

/// Insert an element into the global map and return whether it got inserted
/// If there is any element which is already better than current element
/// (by subtyping rules), then don't process the element and return `False`.
/// Otherwise, if the element got inserted into the map, return `True` to inform
/// the caller that the cast closure of this element must also be inserted into
/// the map.
/// In general, we maintain the invariant that if anything is inserted into the
/// map, it's cast closure must also be considered for best compilations.
fn insert_elem<Pk: MiniscriptKey, Ctx: ScriptContext>(
    map: &mut BTreeMap<CompilationKey, AstElemExt<Pk, Ctx>>,
    elem: AstElemExt<Pk, Ctx>,
    sat_prob: f64,
    dissat_prob: Option<f64>,
) -> bool {
    // We check before compiling that non-malleable satisfactions exist, and it appears that
    // there are no cases when malleable satisfactions beat non-malleable ones (and if there
    // are, we don't want to use them). Anyway, detect these and early return.
    if !elem.ms.ty.mall.non_malleable {
        return false;
    }

    if Ctx::check_local_validity(&elem.ms).is_err() {
        return false;
    }

    let elem_cost = elem.cost_1d(sat_prob, dissat_prob);

    let elem_key = CompilationKey::from_type(elem.ms.ty, elem.ms.ext.has_free_verify, dissat_prob);

    // Check whether the new element is worse than any existing element. If there
    // is an element which is a subtype of the current element and has better
    // cost, don't consider this element.
    let is_worse = map.iter().any(|(existing_key, existing_elem)| {
        let existing_elem_cost = existing_elem.cost_1d(sat_prob, dissat_prob);
        existing_key.is_subtype(elem_key) && existing_elem_cost <= elem_cost
    });
    if !is_worse {
        // If the element is not worse any element in the map, remove elements
        // whose subtype is the current element and have worse cost.
        *map = mem::take(map)
            .into_iter()
            .filter(|(existing_key, existing_elem)| {
                let existing_elem_cost = existing_elem.cost_1d(sat_prob, dissat_prob);
                !(elem_key.is_subtype(*existing_key) && existing_elem_cost >= elem_cost)
            })
            .collect();
        map.insert(elem_key, elem);
    }
    !is_worse
}

/// Insert the cast-closure of  in the `astelem_ext`. The cast_stack
/// has all the elements whose closure is yet to inserted in the map.
/// A cast-closure refers to trying all possible casts on a particular element
/// if they are better than the current elements in the global map.
///
/// At the start and end of this function, we maintain that the invariant that
/// all map is smallest possible closure of all compilations of a policy with
/// given sat and dissat probabilities.
fn insert_elem_closure<Pk: MiniscriptKey, Ctx: ScriptContext>(
    map: &mut BTreeMap<CompilationKey, AstElemExt<Pk, Ctx>>,
    astelem_ext: AstElemExt<Pk, Ctx>,
    sat_prob: f64,
    dissat_prob: Option<f64>,
) {
    let mut cast_stack: VecDeque<AstElemExt<Pk, Ctx>> = VecDeque::new();
    if insert_elem(map, astelem_ext.clone(), sat_prob, dissat_prob) {
        cast_stack.push_back(astelem_ext);
    }

    let casts: [Cast<Pk, Ctx>; 10] = all_casts::<Pk, Ctx>();
    while !cast_stack.is_empty() {
        let current = cast_stack.pop_front().unwrap();

        for c in &casts {
            if let Ok(new_ext) = c.cast(&current) {
                if insert_elem(map, new_ext.clone(), sat_prob, dissat_prob) {
                    cast_stack.push_back(new_ext);
                }
            }
        }
    }
}

/// Insert the best wrapped compilations of a particular Terminal. If the
/// dissat probability is None, then we directly get the closure of the element
/// Otherwise, some wrappers require the compilation of the policy with dissat
/// `None` because they convert it into a dissat around it.
/// For example, `l` wrapper should it argument it dissat. `None` because it can
/// always dissatisfy the policy outside and it find the better inner compilation
/// given that it may be not be necessary to dissatisfy. For these elements, we
/// apply the wrappers around the element once and bring them into the same
/// dissat probability map and get their closure.
fn insert_best_wrapped<Pk: MiniscriptKey, Ctx: ScriptContext>(
    policy_cache: &mut PolicyCache<Pk, Ctx>,
    policy: &Concrete<Pk>,
    map: &mut BTreeMap<CompilationKey, AstElemExt<Pk, Ctx>>,
    data: AstElemExt<Pk, Ctx>,
    sat_prob: f64,
    dissat_prob: Option<f64>,
) -> Result<(), CompilerError> {
    insert_elem_closure(map, data, sat_prob, dissat_prob);

    if dissat_prob.is_some() {
        let casts: [Cast<Pk, Ctx>; 10] = all_casts::<Pk, Ctx>();

        for c in &casts {
            for x in best_compilations(policy_cache, policy, sat_prob, None)?.values() {
                if let Ok(new_ext) = c.cast(x) {
                    insert_elem_closure(map, new_ext, sat_prob, dissat_prob);
                }
            }
        }
    }
    Ok(())
}

/// Get the best compilations of a policy with a given sat and dissat
/// probabilities. This functions caches the results into a global policy cache.
fn best_compilations<Pk, Ctx>(
    policy_cache: &mut PolicyCache<Pk, Ctx>,
    policy: &Concrete<Pk>,
    sat_prob: f64,
    dissat_prob: Option<f64>,
) -> Result<BTreeMap<CompilationKey, AstElemExt<Pk, Ctx>>, CompilerError>
where
    Pk: MiniscriptKey,
    Ctx: ScriptContext,
{
    //Check the cache for hits
    let ord_sat_prob = OrdF64(sat_prob);
    let ord_dissat_prob = dissat_prob.map(OrdF64);
    if let Some(ret) = policy_cache.get(&(policy.clone(), ord_sat_prob, ord_dissat_prob)) {
        return Ok(ret.clone());
    }

    let mut ret = BTreeMap::new();

    //handy macro for good looking code
    macro_rules! insert_wrap {
        ($x:expr) => {
            insert_best_wrapped(policy_cache, policy, &mut ret, $x, sat_prob, dissat_prob)?
        };
    }
    macro_rules! compile_binary {
        ($l:expr, $r:expr, $w: expr, $f: expr) => {
            compile_binary(policy_cache, policy, &mut ret, $l, $r, $w, sat_prob, dissat_prob, $f)?
        };
    }
    macro_rules! compile_tern {
        ($a:expr, $b:expr, $c: expr, $w: expr) => {
            compile_tern(policy_cache, policy, &mut ret, $a, $b, $c, $w, sat_prob, dissat_prob)?
        };
    }

    match *policy {
        Concrete::Unsatisfiable => {
            insert_wrap!(AstElemExt::terminal(Miniscript::FALSE));
        }
        Concrete::Trivial => {
            insert_wrap!(AstElemExt::terminal(Miniscript::TRUE));
        }
        Concrete::Key(ref pk) => {
            insert_wrap!(AstElemExt::terminal(Miniscript::pk_h(pk.clone())));
            insert_wrap!(AstElemExt::terminal(Miniscript::pk_k(pk.clone())));
        }
        Concrete::After(n) => insert_wrap!(AstElemExt::terminal(Miniscript::after(n))),
        Concrete::Older(n) => insert_wrap!(AstElemExt::terminal(Miniscript::older(n))),
        Concrete::Sha256(ref hash) => {
            insert_wrap!(AstElemExt::terminal(Miniscript::sha256(hash.clone())))
        }
        // Satisfaction-cost + script-cost
        Concrete::Hash256(ref hash) => {
            insert_wrap!(AstElemExt::terminal(Miniscript::hash256(hash.clone())))
        }
        Concrete::Ripemd160(ref hash) => {
            insert_wrap!(AstElemExt::terminal(Miniscript::ripemd160(hash.clone())))
        }
        Concrete::Hash160(ref hash) => {
            insert_wrap!(AstElemExt::terminal(Miniscript::hash160(hash.clone())))
        }
        Concrete::And(ref subs) => {
            assert_eq!(subs.len(), 2, "and takes 2 args");
            let mut left =
                best_compilations(policy_cache, subs[0].as_ref(), sat_prob, dissat_prob)?;
            let mut right =
                best_compilations(policy_cache, subs[1].as_ref(), sat_prob, dissat_prob)?;
            let mut q_zero_right =
                best_compilations(policy_cache, subs[1].as_ref(), sat_prob, None)?;
            let mut q_zero_left =
                best_compilations(policy_cache, subs[0].as_ref(), sat_prob, None)?;

            compile_binary!(&mut left, &mut right, [1.0, 1.0], Terminal::AndB);
            compile_binary!(&mut right, &mut left, [1.0, 1.0], Terminal::AndB);
            compile_binary!(&mut left, &mut right, [1.0, 1.0], Terminal::AndV);
            compile_binary!(&mut right, &mut left, [1.0, 1.0], Terminal::AndV);
            let mut zero_comp = BTreeMap::new();
            zero_comp.insert(
                CompilationKey::from_type(Type::FALSE, ExtData::FALSE.has_free_verify, dissat_prob),
                AstElemExt::terminal(Miniscript::FALSE),
            );
            compile_tern!(&mut left, &mut q_zero_right, &mut zero_comp, [1.0, 0.0]);
            compile_tern!(&mut right, &mut q_zero_left, &mut zero_comp, [1.0, 0.0]);
        }
        Concrete::Or(ref subs) => {
            let total = (subs[0].0 + subs[1].0) as f64;
            let lw = subs[0].0 as f64 / total;
            let rw = subs[1].0 as f64 / total;

            //and-or
            if let (Concrete::And(x), _) = (subs[0].1.as_ref(), subs[1].1.as_ref()) {
                let mut a1 = best_compilations(
                    policy_cache,
                    x[0].as_ref(),
                    lw * sat_prob,
                    Some(dissat_prob.unwrap_or(0 as f64) + rw * sat_prob),
                )?;
                let mut a2 = best_compilations(policy_cache, x[0].as_ref(), lw * sat_prob, None)?;

                let mut b1 = best_compilations(
                    policy_cache,
                    x[1].as_ref(),
                    lw * sat_prob,
                    Some(dissat_prob.unwrap_or(0 as f64) + rw * sat_prob),
                )?;
                let mut b2 = best_compilations(policy_cache, x[1].as_ref(), lw * sat_prob, None)?;

                let mut c = best_compilations(
                    policy_cache,
                    subs[1].1.as_ref(),
                    rw * sat_prob,
                    dissat_prob,
                )?;

                compile_tern!(&mut a1, &mut b2, &mut c, [lw, rw]);
                compile_tern!(&mut b1, &mut a2, &mut c, [lw, rw]);
            };
            if let (_, Concrete::And(x)) = (&subs[0].1.as_ref(), subs[1].1.as_ref()) {
                let mut a1 = best_compilations(
                    policy_cache,
                    x[0].as_ref(),
                    rw * sat_prob,
                    Some(dissat_prob.unwrap_or(0 as f64) + lw * sat_prob),
                )?;
                let mut a2 = best_compilations(policy_cache, x[0].as_ref(), rw * sat_prob, None)?;

                let mut b1 = best_compilations(
                    policy_cache,
                    x[1].as_ref(),
                    rw * sat_prob,
                    Some(dissat_prob.unwrap_or(0 as f64) + lw * sat_prob),
                )?;
                let mut b2 = best_compilations(policy_cache, x[1].as_ref(), rw * sat_prob, None)?;

                let mut c = best_compilations(
                    policy_cache,
                    subs[0].1.as_ref(),
                    lw * sat_prob,
                    dissat_prob,
                )?;

                compile_tern!(&mut a1, &mut b2, &mut c, [rw, lw]);
                compile_tern!(&mut b1, &mut a2, &mut c, [rw, lw]);
            };

            let dissat_probs = |w: f64| -> Vec<Option<f64>> {
                vec![
                    Some(dissat_prob.unwrap_or(0 as f64) + w * sat_prob),
                    Some(w * sat_prob),
                    dissat_prob,
                    None,
                ]
            };

            let mut l_comp = vec![];
            let mut r_comp = vec![];

            for dissat_prob in dissat_probs(rw).iter() {
                let l = best_compilations(
                    policy_cache,
                    subs[0].1.as_ref(),
                    lw * sat_prob,
                    *dissat_prob,
                )?;
                l_comp.push(l);
            }

            for dissat_prob in dissat_probs(lw).iter() {
                let r = best_compilations(
                    policy_cache,
                    subs[1].1.as_ref(),
                    rw * sat_prob,
                    *dissat_prob,
                )?;
                r_comp.push(r);
            }

            // or(sha256, pk)
            compile_binary!(&mut l_comp[0], &mut r_comp[0], [lw, rw], Terminal::OrB);
            compile_binary!(&mut r_comp[0], &mut l_comp[0], [rw, lw], Terminal::OrB);

            compile_binary!(&mut l_comp[0], &mut r_comp[2], [lw, rw], Terminal::OrD);
            compile_binary!(&mut r_comp[0], &mut l_comp[2], [rw, lw], Terminal::OrD);

            compile_binary!(&mut l_comp[1], &mut r_comp[3], [lw, rw], Terminal::OrC);
            compile_binary!(&mut r_comp[1], &mut l_comp[3], [rw, lw], Terminal::OrC);

            compile_binary!(&mut l_comp[2], &mut r_comp[3], [lw, rw], Terminal::OrI);
            compile_binary!(&mut r_comp[2], &mut l_comp[3], [rw, lw], Terminal::OrI);

            compile_binary!(&mut l_comp[3], &mut r_comp[2], [lw, rw], Terminal::OrI);
            compile_binary!(&mut r_comp[3], &mut l_comp[2], [rw, lw], Terminal::OrI);
        }
        Concrete::Thresh(ref thresh) => {
            let k = thresh.k();
            let n = thresh.n();
            let k_over_n = k as f64 / n as f64;

            let mut sub_ext_data = Vec::with_capacity(n);

            let mut best_es = Vec::with_capacity(n);
            let mut best_ws = Vec::with_capacity(n);

            let mut min_value = (0, f64::INFINITY);
            for (i, ast) in thresh.iter().enumerate() {
                let sp = sat_prob * k_over_n;
                //Expressions must be dissatisfiable
                let dp = Some(dissat_prob.unwrap_or(0 as f64) + (1.0 - k_over_n) * sat_prob);
                let be = best(types::Base::B, policy_cache, ast.as_ref(), sp, dp)?;
                let bw = best(types::Base::W, policy_cache, ast.as_ref(), sp, dp)?;

                let diff = be.cost_1d(sp, dp) - bw.cost_1d(sp, dp);
                best_es.push((be.comp_ext_data, be));
                best_ws.push((bw.comp_ext_data, bw));

                if diff < min_value.1 {
                    min_value.0 = i;
                    min_value.1 = diff;
                }
            }

            // Construct the threshold, swapping the index of the best (i.e. most
            // advantageous to be a E vs a W) entry into the first slot so that
            // it can be an E.
            let mut idx = 0;
            let ast = Terminal::Thresh(thresh.map_ref(|_| {
                let ret = if idx == 0 {
                    // swap 0 with min_value...
                    sub_ext_data.push(best_es[min_value.0].0);
                    Arc::clone(&best_es[min_value.0].1.ms)
                } else if idx == min_value.0 {
                    // swap min_value with 0...
                    sub_ext_data.push(best_ws[0].0);
                    Arc::clone(&best_ws[0].1.ms)
                } else {
                    // ...and leave everything else unchanged
                    sub_ext_data.push(best_ws[idx].0);
                    Arc::clone(&best_ws[idx].1.ms)
                };
                idx += 1;
                ret
            }));

            if let Ok(ms) = Miniscript::from_ast(ast) {
                let ast_ext = AstElemExt {
                    ms: Arc::new(ms),
                    comp_ext_data: CompilerExtData::threshold(k, n, |i| sub_ext_data[i]),
                };
                insert_wrap!(ast_ext);
            }

            let key_count = thresh
                .iter()
                .filter(|s| matches!(***s, Concrete::Key(_)))
                .count();
            if key_count == thresh.n() {
                let pk_thresh = thresh.map_ref(|s| {
                    if let Concrete::Key(ref pk) = **s {
                        Pk::clone(pk)
                    } else {
                        unreachable!()
                    }
                });
                match Ctx::sig_type() {
                    SigType::Schnorr => {
                        if let Ok(pk_thresh) = pk_thresh.set_maximum() {
                            insert_wrap!(AstElemExt::terminal(Miniscript::multi_a(pk_thresh)))
                        }
                    }
                    SigType::Ecdsa => {
                        if let Ok(pk_thresh) = pk_thresh.set_maximum() {
                            insert_wrap!(AstElemExt::terminal(Miniscript::multi(pk_thresh)))
                        }
                    }
                }
            }
            if thresh.is_and() {
                let mut it = thresh.iter();
                let mut policy = it.next().expect("No sub policy in thresh() ?").clone();
                policy = it.fold(policy, |acc, pol| Concrete::And(vec![acc, pol.clone()]).into());

                ret = best_compilations(policy_cache, policy.as_ref(), sat_prob, dissat_prob)?;
            }

            // FIXME: Should we also special-case thresh.is_or() ?
        }
    }
    for k in ret.keys() {
        debug_assert_eq!(k.dissat_prob, ord_dissat_prob);
    }
    if ret.is_empty() {
        // The only reason we are discarding elements out of compiler is because
        // compilations exceeded consensus and standardness limits or are non-malleable.
        // If there no possible compilations for any policies regardless of dissat
        // probability then it must have all compilations exceeded consensus or standardness
        // limits because we already checked that policy must have non-malleable compilations
        // before calling this compile function
        Err(CompilerError::LimitsExceeded)
    } else {
        policy_cache.insert((policy.clone(), ord_sat_prob, ord_dissat_prob), ret.clone());
        Ok(ret)
    }
}

/// Helper function to compile different types of binary fragments.
/// `sat_prob` and `dissat_prob` represent the sat and dissat probabilities of
/// root or. `weights` represent the odds for taking each sub branch
#[allow(clippy::too_many_arguments)]
fn compile_binary<Pk, Ctx, F>(
    policy_cache: &mut PolicyCache<Pk, Ctx>,
    policy: &Concrete<Pk>,
    ret: &mut BTreeMap<CompilationKey, AstElemExt<Pk, Ctx>>,
    left_comp: &mut BTreeMap<CompilationKey, AstElemExt<Pk, Ctx>>,
    right_comp: &mut BTreeMap<CompilationKey, AstElemExt<Pk, Ctx>>,
    weights: [f64; 2],
    sat_prob: f64,
    dissat_prob: Option<f64>,
    bin_func: F,
) -> Result<(), CompilerError>
where
    Pk: MiniscriptKey,
    Ctx: ScriptContext,
    F: Fn(Arc<Miniscript<Pk, Ctx>>, Arc<Miniscript<Pk, Ctx>>) -> Terminal<Pk, Ctx>,
{
    for l in left_comp.values_mut() {
        let lref = Arc::clone(&l.ms);
        for r in right_comp.values_mut() {
            let rref = Arc::clone(&r.ms);
            let ast = bin_func(Arc::clone(&lref), Arc::clone(&rref));
            l.comp_ext_data.branch_prob = Some(weights[0]);
            r.comp_ext_data.branch_prob = Some(weights[1]);
            if let Ok(new_ext) = AstElemExt::binary(ast, l, r) {
                insert_best_wrapped(policy_cache, policy, ret, new_ext, sat_prob, dissat_prob)?;
            }
        }
    }
    Ok(())
}

/// Helper function to compile different order of and_or fragments.
/// `sat_prob` and `dissat_prob` represent the sat and dissat probabilities of
/// root and_or node. `weights` represent the odds for taking each sub branch
#[allow(clippy::too_many_arguments)]
fn compile_tern<Pk: MiniscriptKey, Ctx: ScriptContext>(
    policy_cache: &mut PolicyCache<Pk, Ctx>,
    policy: &Concrete<Pk>,
    ret: &mut BTreeMap<CompilationKey, AstElemExt<Pk, Ctx>>,
    a_comp: &mut BTreeMap<CompilationKey, AstElemExt<Pk, Ctx>>,
    b_comp: &mut BTreeMap<CompilationKey, AstElemExt<Pk, Ctx>>,
    c_comp: &mut BTreeMap<CompilationKey, AstElemExt<Pk, Ctx>>,
    weights: [f64; 2],
    sat_prob: f64,
    dissat_prob: Option<f64>,
) -> Result<(), CompilerError> {
    for a in a_comp.values_mut() {
        let aref = Arc::clone(&a.ms);
        for b in b_comp.values_mut() {
            let bref = Arc::clone(&b.ms);
            for c in c_comp.values_mut() {
                let cref = Arc::clone(&c.ms);
                let ast = Terminal::AndOr(Arc::clone(&aref), Arc::clone(&bref), Arc::clone(&cref));
                a.comp_ext_data.branch_prob = Some(weights[0]);
                b.comp_ext_data.branch_prob = Some(weights[0]);
                c.comp_ext_data.branch_prob = Some(weights[1]);
                if let Ok(new_ext) = AstElemExt::ternary(ast, a, b, c) {
                    insert_best_wrapped(policy_cache, policy, ret, new_ext, sat_prob, dissat_prob)?;
                }
            }
        }
    }
    Ok(())
}

/// Obtain the best compilation of for p=1.0 and q=0
pub fn best_compilation<Pk: MiniscriptKey, Ctx: ScriptContext>(
    policy: &Concrete<Pk>,
) -> Result<Miniscript<Pk, Ctx>, CompilerError> {
    let mut policy_cache = PolicyCache::<Pk, Ctx>::new();
    let x = &*best_t(&mut policy_cache, policy, 1.0, None)?.ms;
    if !x.ty.mall.safe {
        Err(CompilerError::TopLevelNonSafe)
    } else if !x.ty.mall.non_malleable {
        Err(CompilerError::ImpossibleNonMalleableCompilation)
    } else {
        Ok(x.clone())
    }
}

/// Obtain the best B expression with given sat and dissat
fn best_t<Pk, Ctx>(
    policy_cache: &mut PolicyCache<Pk, Ctx>,
    policy: &Concrete<Pk>,
    sat_prob: f64,
    dissat_prob: Option<f64>,
) -> Result<AstElemExt<Pk, Ctx>, CompilerError>
where
    Pk: MiniscriptKey,
    Ctx: ScriptContext,
{
    best_compilations(policy_cache, policy, sat_prob, dissat_prob)?
        .into_iter()
        .filter(|&(key, _)| {
            key.ty.corr.base == types::Base::B && key.dissat_prob == dissat_prob.map(OrdF64)
        })
        .map(|(_, val)| val)
        .min_by_key(|ext| OrdF64(ext.cost_1d(sat_prob, dissat_prob)))
        .ok_or(CompilerError::LimitsExceeded)
}

/// Obtain the <basic-type>.deu (e.g. W.deu, B.deu) expression with the given sat and dissat
fn best<Pk, Ctx>(
    basic_type: types::Base,
    policy_cache: &mut PolicyCache<Pk, Ctx>,
    policy: &Concrete<Pk>,
    sat_prob: f64,
    dissat_prob: Option<f64>,
) -> Result<AstElemExt<Pk, Ctx>, CompilerError>
where
    Pk: MiniscriptKey,
    Ctx: ScriptContext,
{
    best_compilations(policy_cache, policy, sat_prob, dissat_prob)?
        .into_iter()
        .filter(|(key, val)| {
            key.ty.corr.base == basic_type
                && key.ty.corr.unit
                && val.ms.ty.mall.dissat == types::Dissat::Unique
                && key.dissat_prob == dissat_prob.map(OrdF64)
        })
        .map(|(_, val)| val)
        .min_by_key(|ext| OrdF64(ext.cost_1d(sat_prob, dissat_prob)))
        .ok_or(CompilerError::LimitsExceeded)
}

#[cfg(test)]
mod tests {
    use core::str::FromStr;

    use bitcoin::blockdata::{opcodes, script};
    use bitcoin::hashes;

    use super::*;
    use crate::miniscript::{Legacy, Segwitv0, Tap};
    use crate::policy::Liftable;
    use crate::{script_num_size, AbsLockTime, RelLockTime, Threshold, ToPublicKey};

    type SPolicy = Concrete<String>;
    type BPolicy = Concrete<bitcoin::PublicKey>;
    type TapAstElemExt = policy::compiler::AstElemExt<String, Tap>;
    type SegwitMiniScript = Miniscript<bitcoin::PublicKey, Segwitv0>;

    fn pubkeys_and_a_sig(n: usize) -> (Vec<bitcoin::PublicKey>, secp256k1::ecdsa::Signature) {
        let mut ret = Vec::with_capacity(n);
        let secp = secp256k1::Secp256k1::new();
        let mut sk = [0; 32];
        for i in 1..n + 1 {
            sk[0] = i as u8;
            sk[1] = (i >> 8) as u8;
            sk[2] = (i >> 16) as u8;

            let pk = bitcoin::PublicKey {
                inner: secp256k1::PublicKey::from_secret_key(
                    &secp,
                    &secp256k1::SecretKey::from_slice(&sk[..]).expect("sk"),
                ),
                compressed: true,
            };
            ret.push(pk);
        }
        let sig = secp.sign_ecdsa(
            &secp256k1::Message::from_digest(sk), // Not a digest but 32 bytes nonetheless.
            &secp256k1::SecretKey::from_slice(&sk[..]).expect("secret key"),
        );
        (ret, sig)
    }

    fn policy_compile_lift_check(s: &str) -> Result<(), CompilerError> {
        let policy = SPolicy::from_str(s).expect("parse");
        let miniscript: Miniscript<String, Segwitv0> = policy.compile()?;

        assert_eq!(policy.lift().unwrap().sorted(), miniscript.lift().unwrap().sorted());
        Ok(())
    }

    #[test]
    fn compile_timelocks() {
        // artificially create a policy that is problematic and try to compile
        let pol: SPolicy = Concrete::And(vec![
            Arc::new(Concrete::Key("A".to_string())),
            Arc::new(Concrete::And(vec![
                Arc::new(Concrete::After(AbsLockTime::from_consensus(9).unwrap())),
                Arc::new(Concrete::After(AbsLockTime::from_consensus(1_000_000_000).unwrap())),
            ])),
        ]);
        assert!(pol.compile::<Segwitv0>().is_err());

        // This should compile
        let pol: SPolicy =
            SPolicy::from_str("and(pk(A),or(and(after(9),pk(B)),and(after(1000000000),pk(C))))")
                .unwrap();
        assert!(pol.compile::<Segwitv0>().is_ok());
    }
    #[test]
    fn compile_basic() {
        assert!(policy_compile_lift_check("pk(A)").is_ok());
        assert_eq!(policy_compile_lift_check("after(9)"), Err(CompilerError::TopLevelNonSafe));
        assert_eq!(policy_compile_lift_check("older(1)"), Err(CompilerError::TopLevelNonSafe));
        assert_eq!(
            policy_compile_lift_check(
                "sha256(1111111111111111111111111111111111111111111111111111111111111111)"
            ),
            Err(CompilerError::TopLevelNonSafe)
        );
        assert!(policy_compile_lift_check("and(pk(A),pk(B))").is_ok());
        assert!(policy_compile_lift_check("or(pk(A),pk(B))").is_ok());
        assert!(policy_compile_lift_check("thresh(2,pk(A),pk(B),pk(C))").is_ok());
        assert!(policy_compile_lift_check("or(thresh(1,pk(A),pk(B)),pk(C))").is_ok());

        assert_eq!(
            policy_compile_lift_check("thresh(2,after(9),after(9),pk(A))"),
            Err(CompilerError::TopLevelNonSafe)
        );

        assert_eq!(
            policy_compile_lift_check("and(pk(A),or(after(9),after(9)))"),
            Err(CompilerError::ImpossibleNonMalleableCompilation)
        );
    }

    #[test]
    fn compile_q() {
        let policy = SPolicy::from_str("or(1@and(pk(A),pk(B)),127@pk(C))").expect("parsing");
        let compilation: TapAstElemExt = best_t(&mut BTreeMap::new(), &policy, 1.0, None).unwrap();

        assert_eq!(compilation.cost_1d(1.0, None), 87.0 + 67.0390625);
        assert_eq!(policy.lift().unwrap().sorted(), compilation.ms.lift().unwrap().sorted());

        // compile into taproot context to avoid limit errors
        let policy = SPolicy::from_str(
                "and(and(and(or(127@thresh(2,pk(A),pk(B),thresh(2,or(127@pk(A),1@pk(B)),after(100),or(and(pk(C),after(200)),and(pk(D),sha256(66687aadf862bd776c8fc18b8e9f8e20089714856ee233b3902a591d0d5f2925))),pk(E))),1@pk(F)),sha256(66687aadf862bd776c8fc18b8e9f8e20089714856ee233b3902a591d0d5f2925)),or(127@pk(G),1@after(300))),or(127@after(400),pk(H)))"
            ).expect("parsing");
        let compilation: TapAstElemExt = best_t(&mut BTreeMap::new(), &policy, 1.0, None).unwrap();

        assert_eq!(compilation.cost_1d(1.0, None), 433.0 + 275.7909749348958);
        assert_eq!(policy.lift().unwrap().sorted(), compilation.ms.lift().unwrap().sorted());
    }

    #[test]
    #[allow(clippy::needless_range_loop)]
    fn compile_misc() {
        let (keys, signature) = pubkeys_and_a_sig(10);
        let key_pol: Vec<BPolicy> = keys.iter().map(|k| Concrete::Key(*k)).collect();

        let policy: BPolicy = Concrete::Key(keys[0]);
        let ms: SegwitMiniScript = policy.compile().unwrap();
        assert_eq!(
            ms.encode(),
            script::Builder::new()
                .push_key(&keys[0])
                .push_opcode(opcodes::all::OP_CHECKSIG)
                .into_script()
        );

        // CSV reordering trick
        let policy: BPolicy = policy_str!(
            "and(older(10000),thresh(2,pk({}),pk({}),pk({})))",
            keys[5],
            keys[6],
            keys[7]
        );
        let ms: SegwitMiniScript = policy.compile().unwrap();
        assert_eq!(
            ms.encode(),
            script::Builder::new()
                .push_opcode(opcodes::all::OP_PUSHNUM_2)
                .push_key(&keys[5])
                .push_key(&keys[6])
                .push_key(&keys[7])
                .push_opcode(opcodes::all::OP_PUSHNUM_3)
                .push_opcode(opcodes::all::OP_CHECKMULTISIGVERIFY)
                .push_int(10000)
                .push_opcode(opcodes::all::OP_CSV)
                .into_script()
        );

        // Liquid policy
        let policy: BPolicy = Concrete::Or(vec![
            (
                127,
                Arc::new(Concrete::Thresh(
                    Threshold::from_iter(3, key_pol[0..5].iter().map(|p| (p.clone()).into()))
                        .unwrap(),
                )),
            ),
            (
                1,
                Arc::new(Concrete::And(vec![
                    Arc::new(Concrete::Older(RelLockTime::from_height(10000).unwrap())),
                    Arc::new(Concrete::Thresh(
                        Threshold::from_iter(2, key_pol[5..8].iter().map(|p| (p.clone()).into()))
                            .unwrap(),
                    )),
                ])),
            ),
        ]);

        let ms: SegwitMiniScript = policy.compile().unwrap();

        let ms_comp_res: Miniscript<bitcoin::PublicKey, Segwitv0> = ms_str!(
            "or_d(multi(3,{},{},{},{},{}),\
             and_v(v:thresh(2,c:pk_h({}),\
             ac:pk_h({}),ac:pk_h({})),older(10000)))",
            keys[0],
            keys[1],
            keys[2],
            keys[3],
            keys[4],
            keys[5],
            keys[6],
            keys[7]
        );

        assert_eq!(ms, ms_comp_res);

        let mut abs = policy.lift().unwrap();
        assert_eq!(abs.n_keys(), 8);
        assert_eq!(abs.minimum_n_keys(), Some(2));
        abs = abs.at_age(RelLockTime::from_height(10000).unwrap().into());
        assert_eq!(abs.n_keys(), 8);
        assert_eq!(abs.minimum_n_keys(), Some(2));
        abs = abs.at_age(RelLockTime::from_height(9999).unwrap().into());
        assert_eq!(abs.n_keys(), 5);
        assert_eq!(abs.minimum_n_keys(), Some(3));
        abs = abs.at_age(RelLockTime::ZERO.into());
        assert_eq!(abs.n_keys(), 5);
        assert_eq!(abs.minimum_n_keys(), Some(3));

        let bitcoinsig = bitcoin::ecdsa::Signature {
            signature,
            sighash_type: bitcoin::sighash::EcdsaSighashType::All,
        };
        let sigvec = bitcoinsig.to_vec();

        let no_sat = BTreeMap::<bitcoin::PublicKey, bitcoin::ecdsa::Signature>::new();
        let mut left_sat = BTreeMap::<bitcoin::PublicKey, bitcoin::ecdsa::Signature>::new();
        let mut right_sat = BTreeMap::<
            hashes::hash160::Hash,
            (bitcoin::PublicKey, bitcoin::ecdsa::Signature),
        >::new();

        for i in 0..5 {
            left_sat.insert(keys[i], bitcoinsig);
        }
        for i in 5..8 {
            right_sat.insert(keys[i].to_pubkeyhash(SigType::Ecdsa), (keys[i], bitcoinsig));
        }

        assert!(ms.satisfy(no_sat).is_err());
        assert!(ms.satisfy(&left_sat).is_ok());
        assert!(ms
            .satisfy((&right_sat, RelLockTime::from_height(10001).unwrap(),))
            .is_ok());
        //timelock not met
        assert!(ms
            .satisfy((&right_sat, RelLockTime::from_height(9999).unwrap()))
            .is_err());

        assert_eq!(
            ms.satisfy((left_sat, RelLockTime::from_height(9999).unwrap()))
                .unwrap(),
            vec![
                // sat for left branch
                vec![],
                sigvec.clone(),
                sigvec.clone(),
                sigvec.clone(),
            ]
        );

        assert_eq!(
            ms.satisfy((right_sat, RelLockTime::from_height(10000).unwrap()))
                .unwrap(),
            vec![
                // sat for right branch
                vec![],
                keys[7].to_bytes(),
                sigvec.clone(),
                keys[6].to_bytes(),
                sigvec.clone(),
                keys[5].to_bytes(),
                // dissat for left branch
                vec![],
                vec![],
                vec![],
                vec![],
            ]
        );
    }

    #[test]
    fn compile_thresh() {
        let (keys, _) = pubkeys_and_a_sig(21);

        // For 3 < n <= 20, thresh should be compiled to a multi no matter the value of k
        for k in 1..4 {
            let small_thresh: BPolicy = policy_str!(
                "thresh({},pk({}),pk({}),pk({}),pk({}))",
                k,
                keys[0],
                keys[1],
                keys[2],
                keys[3]
            );
            let small_thresh_ms: SegwitMiniScript = small_thresh.compile().unwrap();
            let small_thresh_ms_expected: SegwitMiniScript =
                ms_str!("multi({},{},{},{},{})", k, keys[0], keys[1], keys[2], keys[3]);
            assert_eq!(small_thresh_ms, small_thresh_ms_expected);
        }

        // Above 20 keys, thresh is compiled to a combination of and()s if it's a N of N,
        // and to a ms thresh otherwise.
        // k = 1 (or 2) does not compile, see https://github.com/rust-bitcoin/rust-miniscript/issues/114
        for k in &[10, 15, 21] {
            let thresh: Threshold<Arc<Concrete<bitcoin::PublicKey>>, 0> = Threshold::from_iter(
                *k,
                keys.iter().map(|pubkey| Arc::new(Concrete::Key(*pubkey))),
            )
            .unwrap();
            let big_thresh = Concrete::Thresh(thresh);
            let big_thresh_ms: SegwitMiniScript = big_thresh.compile().unwrap();
            if *k == 21 {
                // N * (PUSH + pubkey + CHECKSIGVERIFY)
                assert_eq!(big_thresh_ms.script_size(), keys.len() * (1 + 33 + 1));
            } else {
                // N * (PUSH + pubkey + CHECKSIG + ADD + SWAP) + N EQUAL
                assert_eq!(
                    big_thresh_ms.script_size(),
                    keys.len() * (1 + 33 + 3) + script_num_size(*k) + 1 - 2 // minus one SWAP and one ADD
                );
                let big_thresh_ms_expected = ms_str!(
                "thresh({},pk({}),s:pk({}),s:pk({}),s:pk({}),s:pk({}),s:pk({}),s:pk({}),s:pk({}),s:pk({}),s:pk({}),s:pk({}),s:pk({}),s:pk({}),s:pk({}),s:pk({}),s:pk({}),s:pk({}),s:pk({}),s:pk({}),s:pk({}),s:pk({}))",
                k, keys[0], keys[1], keys[2], keys[3], keys[4], keys[5], keys[6], keys[7], keys[8], keys[9],keys[10], keys[11], keys[12], keys[13], keys[14], keys[15], keys[16], keys[17], keys[18], keys[19], keys[20]
            );
                assert_eq!(big_thresh_ms, big_thresh_ms_expected);
            };
        }
    }

    #[test]
    fn segwit_limits_1() {
        // Hit the maximum witness script size limit.
        // or(thresh(52, [pubkey; 52]), thresh(52, [pubkey; 52])) results in a 3642-bytes long
        // witness script with only 54 stack elements
        let (keys, _) = pubkeys_and_a_sig(104);
        let keys_a: Vec<Arc<Concrete<bitcoin::PublicKey>>> = keys[..keys.len() / 2]
            .iter()
            .map(|pubkey| Arc::new(Concrete::Key(*pubkey)))
            .collect();
        let keys_b: Vec<Arc<Concrete<bitcoin::PublicKey>>> = keys[keys.len() / 2..]
            .iter()
            .map(|pubkey| Arc::new(Concrete::Key(*pubkey)))
            .collect();

        let thresh_res: Result<SegwitMiniScript, _> = Concrete::Or(vec![
            (1, Arc::new(Concrete::Thresh(Threshold::and_n(keys_a)))),
            (1, Arc::new(Concrete::Thresh(Threshold::and_n(keys_b)))),
        ])
        .compile();
        let script_size = thresh_res.clone().map(|m| m.script_size());
        assert_eq!(
            thresh_res,
            Err(CompilerError::LimitsExceeded),
            "Compilation succeeded with a witscript size of '{:?}'",
            script_size,
        );
    }

    #[test]
    fn segwit_limits_2() {
        // Hit the maximum witness stack elements limit
        let (keys, _) = pubkeys_and_a_sig(100);
        let keys: Vec<Arc<Concrete<bitcoin::PublicKey>>> = keys
            .iter()
            .map(|pubkey| Arc::new(Concrete::Key(*pubkey)))
            .collect();
        let thresh_res: Result<SegwitMiniScript, _> =
            Concrete::Thresh(Threshold::and_n(keys)).compile();
        let n_elements = thresh_res
            .clone()
            .map(|m| m.max_satisfaction_witness_elements());
        assert_eq!(
            thresh_res,
            Err(CompilerError::LimitsExceeded),
            "Compilation succeeded with '{:?}' elements",
            n_elements,
        );
    }

    #[test]
    fn shared_limits() {
        // Test the maximum number of OPs with a 67-of-68 multisig
        let (keys, _) = pubkeys_and_a_sig(68);
        let thresh = Threshold::from_iter(
            keys.len() - 1,
            keys.iter().map(|pubkey| Arc::new(Concrete::Key(*pubkey))),
        )
        .unwrap();
        let thresh_res: Result<SegwitMiniScript, _> = Concrete::Thresh(thresh).compile();
        let ops_count = thresh_res.clone().map(|m| m.ext.sat_op_count());
        assert_eq!(
            thresh_res,
            Err(CompilerError::LimitsExceeded),
            "Compilation succeeded with '{:?}' OP count (sat)",
            ops_count,
        );
        // For legacy too..
        let (keys, _) = pubkeys_and_a_sig(68);
        let thresh = Threshold::from_iter(
            keys.len() - 1,
            keys.iter().map(|pubkey| Arc::new(Concrete::Key(*pubkey))),
        )
        .unwrap();

        let thresh_res = Concrete::Thresh(thresh).compile::<Legacy>();
        let ops_count = thresh_res.clone().map(|m| m.ext.sat_op_count());
        assert_eq!(
            thresh_res,
            Err(CompilerError::LimitsExceeded),
            "Compilation succeeded with '{:?}' OP count (sat)",
            ops_count,
        );

        // Test that we refuse to compile policies with duplicated keys
        let (keys, _) = pubkeys_and_a_sig(1);
        let key = Arc::new(Concrete::Key(keys[0]));
        let res =
            Concrete::Or(vec![(1, Arc::clone(&key)), (1, Arc::clone(&key))]).compile::<Segwitv0>();
        assert_eq!(
            res,
            Err(CompilerError::PolicyError(policy::concrete::PolicyError::DuplicatePubKeys))
        );
        // Same for legacy
        let res = Concrete::Or(vec![(1, key.clone()), (1, key)]).compile::<Legacy>();
        assert_eq!(
            res,
            Err(CompilerError::PolicyError(policy::concrete::PolicyError::DuplicatePubKeys))
        );
    }

    #[test]
    fn compile_tr_thresh() {
        for k in 1..4 {
            let small_thresh: Concrete<String> =
                policy_str!("{}", &format!("thresh({},pk(B),pk(C),pk(D))", k));
            let small_thresh_ms: Miniscript<String, Tap> = small_thresh.compile().unwrap();
            // When k == 3 it is more efficient to use and_v than multi_a
            if k == 3 {
                assert_eq!(
                    small_thresh_ms,
                    ms_str!("and_v(v:and_v(vc:pk_k(B),c:pk_k(C)),c:pk_k(D))")
                );
            } else {
                assert_eq!(small_thresh_ms, ms_str!("multi_a({},B,C,D)", k));
            }
        }
    }
<<<<<<< HEAD
=======

    #[test]
    fn segwitv0_xonly_pk() {
        let x_only_key = "08c0fcf8895f4361b4fc77afe2ad53b0bd27dcebfd863421b2b246dc283d4103";
        let policy: Concrete<bitcoin::XOnlyPublicKey> = policy_str!("pk({})", x_only_key);
        // Should Err, but currently panics
        policy.compile::<Segwitv0>().unwrap_err();
    }
}

#[cfg(bench)]
mod benches {
    use std::str::FromStr;

    use test::{black_box, Bencher};

    use super::{CompilerError, Concrete};
    use crate::miniscript::Tap;
    use crate::prelude::*;
    use crate::Miniscript;
    type TapMsRes = Result<Miniscript<String, Tap>, CompilerError>;
    #[bench]
    pub fn compile_basic(bh: &mut Bencher) {
        let h = (0..64).map(|_| "a").collect::<String>();
        let pol = Concrete::<String>::from_str(&format!(
            "and(thresh(2,and(sha256({}),or(sha256({}),pk(A))),pk(B),pk(C),pk(D),sha256({})),pk(E))",
            h, h, h
        ))
        .expect("parsing");
        bh.iter(|| {
            let pt: TapMsRes = pol.compile();
            black_box(pt).unwrap();
        });
    }

    #[bench]
    pub fn compile_large(bh: &mut Bencher) {
        let h = (0..64).map(|_| "a").collect::<String>();
        let pol = Concrete::<String>::from_str(
            &format!("or(pk(L),thresh(9,sha256({}),pk(A),pk(B),and(or(pk(C),pk(D)),pk(E)),after(100),pk(F),pk(G),pk(H),pk(I),and(pk(J),pk(K))))", h)
        ).expect("parsing");
        bh.iter(|| {
            let pt: TapMsRes = pol.compile();
            black_box(pt).unwrap();
        });
    }

    #[bench]
    pub fn compile_xlarge(bh: &mut Bencher) {
        let pol = Concrete::<String>::from_str(
            "or(pk(A),thresh(4,pk(B),older(100),pk(C),and(after(100),or(pk(D),or(pk(E),and(pk(F),thresh(2,pk(G),or(pk(H),and(thresh(5,pk(I),or(pk(J),pk(K)),pk(L),pk(M),pk(N),pk(O),pk(P),pk(Q),pk(R),pk(S),pk(T)),pk(U))),pk(V),or(and(pk(W),pk(X)),pk(Y)),after(100)))))),pk(Z)))"
        ).expect("parsing");
        bh.iter(|| {
            let pt: TapMsRes = pol.compile();
            black_box(pt).unwrap();
        });
    }
>>>>>>> 601bf776
}<|MERGE_RESOLUTION|>--- conflicted
+++ resolved
@@ -1655,8 +1655,6 @@
             }
         }
     }
-<<<<<<< HEAD
-=======
 
     #[test]
     fn segwitv0_xonly_pk() {
@@ -1665,54 +1663,4 @@
         // Should Err, but currently panics
         policy.compile::<Segwitv0>().unwrap_err();
     }
-}
-
-#[cfg(bench)]
-mod benches {
-    use std::str::FromStr;
-
-    use test::{black_box, Bencher};
-
-    use super::{CompilerError, Concrete};
-    use crate::miniscript::Tap;
-    use crate::prelude::*;
-    use crate::Miniscript;
-    type TapMsRes = Result<Miniscript<String, Tap>, CompilerError>;
-    #[bench]
-    pub fn compile_basic(bh: &mut Bencher) {
-        let h = (0..64).map(|_| "a").collect::<String>();
-        let pol = Concrete::<String>::from_str(&format!(
-            "and(thresh(2,and(sha256({}),or(sha256({}),pk(A))),pk(B),pk(C),pk(D),sha256({})),pk(E))",
-            h, h, h
-        ))
-        .expect("parsing");
-        bh.iter(|| {
-            let pt: TapMsRes = pol.compile();
-            black_box(pt).unwrap();
-        });
-    }
-
-    #[bench]
-    pub fn compile_large(bh: &mut Bencher) {
-        let h = (0..64).map(|_| "a").collect::<String>();
-        let pol = Concrete::<String>::from_str(
-            &format!("or(pk(L),thresh(9,sha256({}),pk(A),pk(B),and(or(pk(C),pk(D)),pk(E)),after(100),pk(F),pk(G),pk(H),pk(I),and(pk(J),pk(K))))", h)
-        ).expect("parsing");
-        bh.iter(|| {
-            let pt: TapMsRes = pol.compile();
-            black_box(pt).unwrap();
-        });
-    }
-
-    #[bench]
-    pub fn compile_xlarge(bh: &mut Bencher) {
-        let pol = Concrete::<String>::from_str(
-            "or(pk(A),thresh(4,pk(B),older(100),pk(C),and(after(100),or(pk(D),or(pk(E),and(pk(F),thresh(2,pk(G),or(pk(H),and(thresh(5,pk(I),or(pk(J),pk(K)),pk(L),pk(M),pk(N),pk(O),pk(P),pk(Q),pk(R),pk(S),pk(T)),pk(U))),pk(V),or(and(pk(W),pk(X)),pk(Y)),after(100)))))),pk(Z)))"
-        ).expect("parsing");
-        bh.iter(|| {
-            let pt: TapMsRes = pol.compile();
-            black_box(pt).unwrap();
-        });
-    }
->>>>>>> 601bf776
 }